import numpy as np
import datetime
import scipy.io.netcdf as NC
import pylab as pl
import os


from region import Region, Rectangle

class Time_Interval():
    def __init__(self,starttime="19500101", endtime="21000101", dateformat='%Y%m%d'):
        self.starttime=datetime.datetime.strptime(starttime,dateformat)
        self.end__time=datetime.datetime.strptime(endtime  ,dateformat)

<<<<<<< HEAD
=======
class Region():
    def __init__(self,lonmin,lonmax,latmin,latmax):
        self.lonmin = lonmin
        self.lonmax = lonmax
        self.latmin = latmin
        self.latmax = latmax



>>>>>>> 4b1d0bfd
class Bio_Float():
    def __init__(self,lon,lat,time,filename,available_params):
        self.lon = lon
        self.lat = lat
        self.time = time
        self.filename = filename
        self.available_params = available_params
        wmo,cycle=os.path.basename(filename).rsplit("_")
        self.wmo = wmo[2:]
        self.cycle = int(cycle[:3])
        
        self.T = 0
        self.S = 0

    def __searchVariable_on_parameters__(self,var):
        '''
        returns index of profile on which variable has to be read,
        -1 if fails (PARAMETERS variable is blank)

        '''

        ncIN = NC.netcdf_file(self.filename,'r')
        N_PROF   =ncIN.dimensions['N_PROF']
        N_PARAM  =ncIN.dimensions['N_PARAM']
        PARAMETER=ncIN.variables['PARAMETER'].data.copy()
        ncIN.close()
        if PARAMETER.tostring().rstrip() == '':
            iProf      = -1
            return iProf
        else:
            for iprof in range(N_PROF):
                for iparam in range(N_PARAM):
                    s=PARAMETER[iprof,0,iparam,:].tostring().rstrip()
                    if s==var:
                        return iprof
    def __fillnan__(self, ncObj,var):
        varObj = ncObj.variables[var]
        fillvalue  =varObj._FillValue
        M     = varObj.data.copy()
        M[M==fillvalue] = np.NaN;
        return M

    def __merge_profile_with_adjusted__(self,profile, profile_adj):
        N_LEV = profile.size
        res = np.zeros_like(profile)
        if np.isnan(profile_adj).all():
            res = profile
        else:
            for k in range(N_LEV):
                if np.isnan(profile_adj[k]):
                    res[k] = profile[k]
                else:
                    res[k] = profile_adj[k]
        return res

    def __merge_var_with_adjusted__(self, ncObj,var):
        N_PROF= ncObj.dimensions['N_PROF']
        M     = self.__fillnan__(ncObj, var)
        M_ADJ = self.__fillnan__(ncObj, var + "_ADJUSTED")
        M_RES = M
        for iprof in range(N_PROF):
            M_RES[iprof,:] = self.__merge_profile_with_adjusted__(M[iprof,:], M_ADJ[iprof,:])

        return M_RES

    def read(self,var):
        '''
        Reads data from file
        '''
        iProf = self.__searchVariable_on_parameters__(var); #print iProf
        ncIN=NC.netcdf_file(self.filename,'r')

        if iProf== -1 :
            M = self.__merge_var_with_adjusted__(ncIN, var)
            N_PROF= ncIN.dimensions['N_PROF']
            N_MEAS = np.zeros((N_PROF),np.int32)
            for iprof in range(N_PROF):
                N_MEAS[iprof] = (~np.isnan(M[iprof,:])).sum()
            #per il momento cerco il massimo
            iProf = N_MEAS.argmax()
            print "iprof new value", iProf

        M = self.__merge_var_with_adjusted__(ncIN, var)
        PRES    = self.__merge_var_with_adjusted__(ncIN, 'PRES')
        Profile =  M[iProf,:]
        Pres    =  PRES[iProf,:]
        ncIN.close()

        # Elimination of negative pressures or nans
        badPres    = (Pres<=0) | (np.isnan(Pres))
        badProfile = np.isnan(Profile)
        bad = badPres | badProfile

        return Pres[~bad], Profile[~bad]
        #return Pres, Profile


    def plot(self,Pres,profile):
        pl.figure()
        pl.plot(profile,Pres)
        pl.gca().invert_yaxis()
        pl.show(block=False)

def FloatSelector(var, T, region):
    '''
    Arguments:
       var is a string indicating variable, 
          if var is None, no selection is done about variable
       T is as Time_Interval istance
       region is a region istance
    '''
    mydtype= np.dtype([
              ('file_name','S200'),
              ('lat',np.float32),
              ('lon',np.float32),
              ('time','S17'),
              ('parameters','S200')] )
    
    FloatIndexer="/gss/gss_work/DRES_OGS_BiGe/Observations/TIME_RAW_DATA/ONLINE/FLOAT_BIO/Float_Index.txt"
    #FloatIndexer="MyFloat_Index.txt"
    INDEX_FILE=np.loadtxt(FloatIndexer,dtype=mydtype, delimiter=",",ndmin=1)
    nFiles=INDEX_FILE.size    
    SELECTED=[]
    for iFile in range(nFiles):
        timestr          = INDEX_FILE['time'][iFile]
        lon              = INDEX_FILE['lon' ][iFile]
        lat              = INDEX_FILE['lat' ][iFile]
        filename         = INDEX_FILE['file_name'][iFile]
        available_params = INDEX_FILE['parameters'][iFile]
        float_time = datetime.datetime.strptime(timestr,'%Y%m%d-%H:%M:%S')
        if var is None :
            VarCondition = True
        else:
            VarCondition = var in available_params


        if VarCondition:
            if (float_time >= T.starttime) & (float_time <T.end__time):
<<<<<<< HEAD
                if region.is_inside(lon, lat):
                    SELECTED.append(Bio_Float(lon,lat,float_time,filename))
=======
                if (lon >= Reg.lonmin) &  (lon <= Reg.lonmax) &  (lat >= Reg.latmin) &  (lat <= Reg.latmax):
                    SELECTED.append(Bio_Float(lon,lat,float_time,filename, available_params))
>>>>>>> 4b1d0bfd
                      
    return SELECTED

if __name__ == '__main__':
    var = 'NITRATE'
    TI = Time_Interval('20150520','20150830','%Y%m%d')
    R = Rectangle(-6,36,30,46)
    
    FLOAT_LIST=FloatSelector(var, TI, R)

    for TheFloat in FLOAT_LIST[:1]:
        PN,N = TheFloat.read(var)
        PS,S = TheFloat.read('PSAL')
        PT,T = TheFloat.read('TEMP')

  
            <|MERGE_RESOLUTION|>--- conflicted
+++ resolved
@@ -12,18 +12,7 @@
         self.starttime=datetime.datetime.strptime(starttime,dateformat)
         self.end__time=datetime.datetime.strptime(endtime  ,dateformat)
 
-<<<<<<< HEAD
-=======
-class Region():
-    def __init__(self,lonmin,lonmax,latmin,latmax):
-        self.lonmin = lonmin
-        self.lonmax = lonmax
-        self.latmin = latmin
-        self.latmax = latmax
 
-
-
->>>>>>> 4b1d0bfd
 class Bio_Float():
     def __init__(self,lon,lat,time,filename,available_params):
         self.lon = lon
@@ -59,6 +48,7 @@
                     s=PARAMETER[iprof,0,iparam,:].tostring().rstrip()
                     if s==var:
                         return iprof
+
     def __fillnan__(self, ncObj,var):
         varObj = ncObj.variables[var]
         fillvalue  =varObj._FillValue
@@ -162,13 +152,8 @@
 
         if VarCondition:
             if (float_time >= T.starttime) & (float_time <T.end__time):
-<<<<<<< HEAD
                 if region.is_inside(lon, lat):
                     SELECTED.append(Bio_Float(lon,lat,float_time,filename))
-=======
-                if (lon >= Reg.lonmin) &  (lon <= Reg.lonmax) &  (lat >= Reg.latmin) &  (lat <= Reg.latmax):
-                    SELECTED.append(Bio_Float(lon,lat,float_time,filename, available_params))
->>>>>>> 4b1d0bfd
                       
     return SELECTED
 
