import os,sys
from bitsea.instruments.instrument import Profile
import scipy.io.netcdf as NC
import numpy as np
from bitsea.matchup import matchup
import matplotlib.pyplot as pl
<<<<<<< HEAD
from bitsea import postproc
=======
import bitsea.postproc as postproc
>>>>>>> ffbe5acd



class Matchup_Manager():

    '''
    Main class for Float Matchup generation.
    '''
    def __init__(self,PROFILE_LIST,Model_Timelist,Outpudir):
        '''
            Model_Timelist is a Timelist object
                Outpudir is intended as the outputdir of aveScan,
        point profiles will be produced in outputdir/PROFILES.
        '''
        self.profilingDir=Outpudir
        self.AVE_INPUT_DIR = Model_Timelist.inputdir

        self.TL = Model_Timelist#TimeList.fromfilenames(timeinterval, self.AVE_INPUT_DIR,"ave*.nc")
        self.TI = Model_Timelist.timeinterval
        self.PROFILE_LIST = PROFILE_LIST
        datetimelist = [f.time for f in self.PROFILE_LIST]
        self.Coupled_List = self.TL.couple_with(datetimelist)


    def _dump_punti_for_aveScan(self,Profilelist,filename):
        LINES=[]
        LINES.append('NOME    Longitutine E    Latitudine N \n')
        for p in Profilelist:
            line = "%s\t%g\t%g \n" %(p.ID(), p.lon, p.lat)
            LINES.append(line)

        F = open(filename, "w")
        F.writelines(LINES)
        F.close()

    def writefiles_for_profiling(self, vardescriptor,filename, aggregatedir="./", ionamesfile="IOnames.xml"):
        '''
        Preparation of launch of aveScan.py, in order to generate profiles.
        Arguments
        * vardescriptor * a file in postproc/ directory
        * filename     *  the output file, is a wrapper of aveScan, to call it over times.
        * aggregatedir * is the path of the 2nd directory where aveScan will search files

        For every launch of aveScan a different punti*.dat files will be used, depending on Biofloats present
        at that time.


        '''

        TMPSDIR =           self.profilingDir + "TMP/"
        PUNTI_DIR =         self.profilingDir + "PUNTI/"

        os.system("mkdir -p "+ PUNTI_DIR)
        JOB_LINES=[]
        JOB_LINES.append("cd " + os.path.abspath(postproc.__path__[0]) + " \n")
        for t in self.Coupled_List:
            Model_time        = t[0]
            Coupled_indexes   = t[1]
            INTERESTED_PROFILES = []
            for k in Coupled_indexes:
                p=self.PROFILE_LIST[k]
                if not p in INTERESTED_PROFILES:
                    INTERESTED_PROFILES.append(p)
            #INTERESTED_PROFILES = list(set([self.PROFILE_LIST[k] for k in t[1]])) #t[1]

            if self.TL.filtervar is None:
                filtervarline=""
            else:
                filtervarline= ' -f '  + self.TL.filtervar
            outpuntifile= PUNTI_DIR + "punti_" + Model_time.strftime("%Y%m%d-%H:%M:%S") + ".dat" #punti_20150416-12:15:00.dat
            self._dump_punti_for_aveScan(INTERESTED_PROFILES, outpuntifile)
            line = 'python aveScan.py '   + \
                ' -l '  + self.TL.prefix + Model_time.strftime("%Y%m%d-%H:%M:%S*")  + \
                ' -i '  + str(self.AVE_INPUT_DIR)  +  \
                ' -a '  + aggregatedir       +  \
                filtervarline                +  \
                ' -t '  + TMPSDIR  + \
                ' -o '  + self.profilingDir  + \
                ' -d '  + vardescriptor      + \
                ' --ionames ' + ionamesfile  + \
                ' -p ' + outpuntifile + '\n'
            JOB_LINES.append(line)
            JOB_LINES.append("if [ $? -ne 0 ] ; then echo ERROR in aveScan; exit 1  ; fi \n")

        F=open(filename,'w')
        F.writelines(JOB_LINES)
        F.close()
        os.chmod(filename, 0o0755)



    def dumpModelProfiles(self,profilername, erase=False):
        '''
         A series of aveScan.py are executed, once and for all the following analysis.

        Arguments:
        * profilername * string, text file
        * erase        * logica, if True PROFILES and TMP/ are erased and re-created

        profilername becoomes executable and itit is launched on cluster

        '''
        MODEL_PROFILES_DIR =self.profilingDir + "PROFILES/"
        TMPSDIR =           self.profilingDir + "TMP/"
        if erase:
            os.system("rm -rf " + MODEL_PROFILES_DIR)
            os.system("rm -rf " + TMPSDIR)
            os.system("mkdir " + MODEL_PROFILES_DIR)
            os.system("mkdir " + TMPSDIR)
        os.chmod(profilername, 0o0755)
        os.system(profilername)
    @staticmethod
    def readModelProfile(filename,var, wmo):
        '''
        Reads profiles produced by aveScan.py.
        In these files each variable has dimensions (jpk, nProfiles)
        And each profile is identified by the corresponding wmo
        '''
        ncIN = NC.netcdf_file(filename,'r')

        M = ncIN.variables[var].data.copy()

        iProfile = ncIN.CruiseIndex.decode().rsplit(", ").index(wmo)
        ncIN.close()
        Profile = M[iProfile,:]

        return Profile

    def modeltime(self,profile):
        '''
        Argument:
           * profile * a profile object.
                       E.g. an element of list provided by FloatSelector(), or MooringSelector()
        Returns:
           * datetime object * , the time of model corresponding to the selected profile

        '''
        assert isinstance(profile, Profile)

        for Model_time,INTERESTED_Indices in self.Coupled_List:
            if profile in [self.PROFILE_LIST[k] for k in INTERESTED_Indices]:
                break
        else:
            raise ValueError("No model profile corresponds to %s. Please check time interval in your profiler." % ( profile.ID(), ) )
            return None
        return Model_time



    def getMatchups(self,Profilelist,nav_lev,model_varname, read_adjusted=True, interpolation_on_Float=True, refvar=None):
        '''
        Arguments
        * Profilelist            * a list of profile objects, generated by a user selection in space and time
        * nav_lev                * array of model depths
        * model_varname          * string
        * read_adjusted          * boolean, if True ADJUSTED variable in NetCDF files will be read
        * interpolation_on_Float * boolean,
                                   if True,  matchups are generated by interpolation from model space to observation space.
                                   if False, matchups are generated by interpolation from observation space to model


        The matchups are couples of values (Model,Ref)
        obtained to a given selection in space and time,
        to be used in statistics.


        At the moment it can happen that a short model profile is extrapolated over a long float profile.
        Then, a replication of matchups could occur.

        Returns a FloatMatchup istance.
        '''

        Group_Matchup = matchup.ProfilesMatchup()

        THRESHOLDS={'O2o': 40.0, \
                'N1p': 0.3, \
                'N3n': 4.0,  \
                'N4n': 1.0,  \
                'N5s': 5.0,  \
                'P_l': 1.0,  \
                'ALK': 200,  \
                'DIC': 200,  \
                 'pH': 0.25,  \
               'pCO2': 200 }  # pCO2 up to 200m depth
                              # Added a large number for N5s and P_l to consider almost all values

        for p in Profilelist:
            assert p in self.PROFILE_LIST
            Model_time = self.modeltime(p)
            if not self.TI.contains(Model_time) :
                print( Model_time.strftime("%Y%m%d-%H:%M:%S is a time not included by profiler"))
                continue

            Modelfile = self.profilingDir + "PROFILES/" + Model_time.strftime("ave.%Y%m%d-%H:%M:%S.profiles.nc")
            ModelProfile = self.readModelProfile(Modelfile, model_varname, p.ID())
            seaPoints = ~np.isnan(ModelProfile)

            if np.isnan(ModelProfile).all() : # potrebbe essere fuori dalla tmask
                print( "No model data for ", p.ID())
                continue


            ref_varname = p.reference_var(model_varname) if refvar==None else refvar
            if p.has_adjusted:
                Pres, Profile, Qc = p.read(ref_varname,read_adjusted,var_mod=model_varname)
            else:
                Pres, Profile, Qc = p.read(ref_varname,var_mod=model_varname)

            if interpolation_on_Float:
                MODEL_ON_SPACE_OBS=np.interp(Pres,nav_lev[seaPoints],ModelProfile[seaPoints]).astype(np.float32)
 
                ii = (np.abs(MODEL_ON_SPACE_OBS - Profile) <= THRESHOLDS[model_varname])

                # Matchup = matchup.ProfileMatchup(MODEL_ON_SPACE_OBS, Profile, Pres, Qc, p)
                Matchup =matchup.ProfileMatchup(MODEL_ON_SPACE_OBS[ii], Profile[ii], Pres[ii], Qc[ii], p)

            else:
                OBS_ON_SPACE_MODEL=np.interp(nav_lev[seaPoints], Pres, Profile)
                QC_ON_SPACE_MODEL = np.interp(nav_lev[seaPoints], Pres, Qc)
                # Matchup = matchup.ProfileMatchup(ModelProfile[seaPoints], OBS_ON_SPACE_MODEL, nav_lev[seaPoints], QC_ON_SPACE_MODEL, p)
                ii = (np.abs(ModelProfile[seaPoints]-OBS_ON_SPACE_MODEL) <= THRESHOLDS[model_varname])
                Matchup = matchup.ProfileMatchup(ModelProfile[seaPoints][ii], OBS_ON_SPACE_MODEL[ii], nav_lev[seaPoints][ii], QC_ON_SPACE_MODEL[ii], p)

            Group_Matchup.extend(Matchup)


        return Group_Matchup

    def getMatchups_fitted(self,Profilelist,nav_lev,model_varname, func, read_adjusted=True, interpolation_on_Float=True, refvar=None):
        '''
        Arguments
        * Profilelist            * a list of profile objects, generated by a user selection in space and time
        * nav_lev                * array of model depths
        * model_varname          * string
        * read_adjusted          * boolean, if True ADJUSTED variable in NetCDF files will be read
        * interpolation_on_Float * boolean,
                                   if True,  matchups are generated by interpolation from model space to observation space.
                                   if False, matchups are generated by interpolation from observation space to model


        The matchups are couples of values (Model,Ref)
        obtained to a given selection in space and time,
        to be used in statistics.


        At the moment it can happen that a short model profile is extrapolated over a long float profile.
        Then, a replication of matchups could occur.

        Returns a FloatMatchup istance.
        '''

        Group_Matchup = matchup.ProfilesMatchup()


        for p in Profilelist:
            assert p in self.PROFILE_LIST
            Model_time = self.modeltime(p)
            if not self.TI.contains(Model_time) :
                print( Model_time.strftime("%Y%m%d-%H:%M:%S is a time not included by profiler"))
                continue

            Modelfile = self.profilingDir + "PROFILES/" + Model_time.strftime("ave.%Y%m%d-%H:%M:%S.profiles.nc")


            ModelProfile = self.readModelProfile(Modelfile, model_varname, p.ID())
            seaPoints = ~np.isnan(ModelProfile)

            if np.isnan(ModelProfile).all() : # potrebbe essere fuori dalla tmask
                print ("No model data for ", p.ID())
                continue


            ref_varname = p.reference_var(model_varname) if refvar==None else refvar
            if p.has_adjusted:
                Pres, Profile, Qc = p.read_fitted(ref_varname, func, read_adjusted)
            else:
                Pres, Profile, Qc = p.read_fitted(ref_varname, func)

            if interpolation_on_Float:
                MODEL_ON_SPACE_OBS=np.interp(Pres,nav_lev[seaPoints],ModelProfile[seaPoints]).astype(np.float32)

                Matchup = matchup.ProfileMatchup(MODEL_ON_SPACE_OBS, Profile, Pres, Qc, p)
            else:
                OBS_ON_SPACE_MODEL=np.interp(nav_lev[seaPoints], Pres, Profile)
                QC_ON_SPACE_MODEL = np.interp(nav_lev[seaPoints], Pres, Qc)
                Matchup = matchup.ProfileMatchup(ModelProfile[seaPoints], OBS_ON_SPACE_MODEL, nav_lev[seaPoints], QC_ON_SPACE_MODEL, p)

            Group_Matchup.extend(Matchup)


        return Group_Matchup


    def getMatchups2(self,Profilelist,nav_lev,model_varname, read_adjusted=True, interpolation_on_Float=True, checkobj=None, forced_depth=None, extrapolation=False):
        '''
        Arguments
        * Profilelist            * a list of profile objects, generated by a user selection in space and time
        * nav_lev                * array of model depths
        * model_varname          * string
        * read_adjusted          * boolean, if True ADJUSTED variable in NetCDF files will be read
        * interpolation_on_Float * boolean,
                                   if True,  matchups are generated by interpolation from model space to observation space.
                                   if False, matchups are generated by interpolation from observation space to model
        * extrapolation          * if False, left and right ends of the interpolation have "nan" 


        The matchups are couples of values (Model,Ref)
        obtained to a given selection in space and time,
        to be used in statistics.


        At the moment it can happen that a short model profile is extrapolated over a long float profile.
        Then, a replication of matchups could occur.

        Returns a FloatMatchup istance.
        '''

        Group_Matchup = matchup.ProfilesMatchup()


        for p in Profilelist:
            assert p in self.PROFILE_LIST
            Model_time = self.modeltime(p)
            if not self.TI.contains(Model_time) :
                print( Model_time.strftime("%Y%m%d-%H:%M:%S is a time not included by profiler"))
                continue

            Modelfile = self.profilingDir / ("PROFILES/" + Model_time.strftime("ave.%Y%m%d-%H:%M:%S.profiles.nc"))
            ModelProfile = self.readModelProfile(Modelfile, model_varname, p.ID())
            seaPoints = ~np.isnan(ModelProfile)

            if np.isnan(ModelProfile).all() : # potrebbe essere fuori dalla tmask
                print("No model data for ", p.ID())
                continue


            ref_varname = p.reference_var(model_varname)
            if p.has_adjusted:
                Pres, Profile, Qc = p.read(ref_varname,read_adjusted,var_mod=model_varname)
            else:
                Pres, Profile, Qc = p.read(ref_varname,var_mod=model_varname)
            MODEL_ON_SPACE_OBS=np.interp(Pres,nav_lev[seaPoints],ModelProfile[seaPoints]).astype(np.float32)
            CheckReport=None
            if checkobj is not None:
                Pres, Profile, Qc, CheckReport = checkobj.perform(model_varname, Pres, Profile, Qc,MODEL_ON_SPACE_OBS, p)

            if len(Pres)==0:
                junk=np.array([],np.float32)
                Matchup = matchup.ProfileMatchup(junk,junk,junk,junk, p, CheckReport)
            else:
                if forced_depth is None:
                    if interpolation_on_Float:
                        MODEL_ON_SPACE_OBS=np.interp(Pres,nav_lev[seaPoints],ModelProfile[seaPoints]).astype(np.float32)

                        Matchup = matchup.ProfileMatchup(MODEL_ON_SPACE_OBS, Profile, Pres, Qc, p, CheckReport)

                    else:
                        if extrapolation is False: # for N3n Statistics
                            OBS_ON_SPACE_MODEL=np.interp(nav_lev[seaPoints], Pres, Profile, right=np.nan) #, left=np.nan)
                            QC_ON_SPACE_MODEL = np.interp(nav_lev[seaPoints], Pres, Qc, right=np.nan) #, left=np.nan)
                        else: # for Chla Statistics
                            OBS_ON_SPACE_MODEL=np.interp(nav_lev[seaPoints], Pres, Profile)
                            QC_ON_SPACE_MODEL = np.interp(nav_lev[seaPoints], Pres, Qc)


                        Matchup = matchup.ProfileMatchup(ModelProfile[seaPoints], OBS_ON_SPACE_MODEL, nav_lev[seaPoints], QC_ON_SPACE_MODEL, p, CheckReport)
                else:
                    if extrapolation is False: # for N3n Hovmoeller
#                        Model_on_forced_depth=np.interp(forced_depth,nav_lev[seaPoints],ModelProfile[seaPoints],right=np.nan, left=np.nan)
                        Model_on_forced_depth=np.interp(forced_depth,nav_lev[seaPoints],ModelProfile[seaPoints],right=np.nan)
#                        Obs_on_forced_depth  =np.interp(forced_depth, Pres, Profile, right=np.nan, left=np.nan)
                        Obs_on_forced_depth  =np.interp(forced_depth, Pres, Profile, right=np.nan)
#                        Qc_on_forced_depth  = np.interp(forced_depth, Pres, Qc,right=np.nan, left=np.nan)
                        Qc_on_forced_depth  = np.interp(forced_depth, Pres, Qc, right=np.nan)

                    else: # for Chla Hovmoeller
                        Model_on_forced_depth=np.interp(forced_depth,nav_lev[seaPoints],ModelProfile[seaPoints])
                        Obs_on_forced_depth  =np.interp(forced_depth, Pres, Profile)
                        Qc_on_forced_depth  = np.interp(forced_depth, Pres, Qc)

                    nans_in_model=np.isnan(Model_on_forced_depth)
                    nans_in_float=np.isnan(Obs_on_forced_depth)
                    ii = nans_in_model | nans_in_float
                    Model_on_forced_depth[ii] = np.nan
                    Obs_on_forced_depth[ii]   = np.nan
                    Qc_on_forced_depth[ii]    = np.nan
                    Matchup = matchup.ProfileMatchup(Model_on_forced_depth,Obs_on_forced_depth,forced_depth, Qc_on_forced_depth, p, CheckReport, accept_nans=True)

            Group_Matchup.extend(Matchup)


        return Group_Matchup


    def getFloatMatchups(self,Profilelist,nav_lev,outdir="./"):
        '''
        Dumps an image png file and a NetCDF file for each profile
        The filenames refers to time and float wmo.
        Both files contain matchups about chl,O2o,N3n,temperature, salinity


        Matchups are provided at fixed depths: every 5 meters from 0 to 400m,
        because in biofloats physical and biological variables do not have the same sampling.
        This is extended to 500m just for generating a shift value calculated as mean between
        400m and 500m.

        Arguments:
        * Profilelist * is provided by FloatSelector
        * nav_lev * is the model level
        * outdir * optional is the output location


        The matchups are couples of values (Model,Ref)
        obtained to a given selection in space and time,
        to be used in statistics.


        At the moment it can happen that a short model profile is extrapolated over a long float profile.
        Then, a replication of matchups could occur.

        Returns nothing
        '''
        from bitsea.validation.online.profileplotter import figure_generator, ncwriter#, add_metadata
        zlevels_out=np.arange(0,501,5)
        MODELVARLIST=['P_l','O2o','N3n','votemper','vosaline','PAR','POC',"P_c", "pH"]
        plotvarname = [r'Chl $[mg/m^3]$',
                       r'Oxy $[mmol/m^3]$',
                       r'Nitr $[mmol/m^3]$',
                       r'Temp $[^\circ C]$',
                       'Sal [psu]',
                       r'PAR $[\mu E/m^2 s]$',
                       r'POC $[mg/m^3]$',
                       'PhytoC $[mg/m^3]$',
                       'pH'
                        ]


        mapgraph = [5,6,7,1,2,8,9,3,4]

        for p in Profilelist:
            Model_time = self.modeltime(p)

            if Model_time is None :
                print(p.time.strftime("%Y%m%d-%H:%M:%S is a time not included by profiler"))
                continue
            else:
                if not self.TI.contains(Model_time) :
                    print(Model_time.strftime("%Y%m%d-%H:%M:%S is a time not included by profiler"))
                    continue
            VARLIST = p._my_float.available_params.strip().rsplit(" ")
            if "PRES" in VARLIST: VARLIST.remove('PRES')
            Modelfile = self.profilingDir + "PROFILES/" + Model_time.strftime("ave.%Y%m%d-%H:%M:%S.profiles.nc")


            model_varname = 'votemper'
            ref_varname = p.reference_var(model_varname)
            ModelProfile = self.readModelProfile(Modelfile, model_varname, p.ID())
            if np.isnan(ModelProfile).all() : # potrebbe essere fuori dalla tmask
                print( "No model data for (lon,lat) = (%g, %g) " %(p.lon, p.lat))
                continue

            filename = outdir+"/"+Model_time.strftime('%Y%m%d') +"_"+p.name()
            ncOUT, model_handlers, float_handlers =ncwriter(filename+".nc", zlevels_out,p)

            fig, axs = figure_generator(p)
            #pl.rc('text', usetex=True)

            for i,model_varname in enumerate(MODELVARLIST):
                ref_varname = p.reference_var(model_varname)
                if ref_varname not in VARLIST: 
                    ax=axs[mapgraph[i]]
                    ax.set_title(plotvarname[i])
                    ax.invert_yaxis()
                    continue
                ModelProfile = self.readModelProfile(Modelfile, model_varname, p.ID())
                seaPoints = ~np.isnan(ModelProfile)
                Pres, Profile, Qc = p.read(ref_varname,var_mod=model_varname)
                if len(Pres) == 0:
                    Pres, Profile, Qc = p.read(ref_varname,var_mod=model_varname)

                print(model_varname, len(Profile))
                if len(Profile) < 2 : continue
                model_on_common_grid=np.interp(zlevels_out,nav_lev[seaPoints],ModelProfile[seaPoints]).astype(np.float32)
                float_on_common_grid=np.interp(zlevels_out,Pres,Profile).astype(np.float32)



                if model_varname == "EIR": #"PAR":
                    sec = p.time.hour*3600 + p.time.minute*60
                    POSITIVE_VALUE = np.cos(2*np.pi*sec/86400. -np.pi )
#                    model_on_common_grid = np.amax(0.001, np.pi*POSITIVE_VALUE  *     model_on_common_grid )
                    model_on_common_grid = np.pi*POSITIVE_VALUE  *     model_on_common_grid



                Matchup = matchup.ProfileMatchup(model_on_common_grid, float_on_common_grid, zlevels_out, Qc, p)

                model_handlers[i][:] = model_on_common_grid[:] #write on NC file
                float_handlers[i][:] = float_on_common_grid[:]


                ax=axs[mapgraph[i]] #get subplot
                fig, ax = Matchup.plot_subplot(plotvarname[i], fig, ax)
                ax.set_title(plotvarname[i])

            ncOUT.close()
            pngfile = filename + ".png"
            fig.savefig(pngfile)
            pl.close(fig)
            #add_metadata(pngfile, p)


        return<|MERGE_RESOLUTION|>--- conflicted
+++ resolved
@@ -1,14 +1,10 @@
-import os,sys
+import os
 from bitsea.instruments.instrument import Profile
 import scipy.io.netcdf as NC
 import numpy as np
 from bitsea.matchup import matchup
 import matplotlib.pyplot as pl
-<<<<<<< HEAD
-from bitsea import postproc
-=======
 import bitsea.postproc as postproc
->>>>>>> ffbe5acd
 
 
 
@@ -153,7 +149,6 @@
                 break
         else:
             raise ValueError("No model profile corresponds to %s. Please check time interval in your profiler." % ( profile.ID(), ) )
-            return None
         return Model_time
 
 
@@ -183,17 +178,19 @@
 
         Group_Matchup = matchup.ProfilesMatchup()
 
-        THRESHOLDS={'O2o': 40.0, \
-                'N1p': 0.3, \
-                'N3n': 4.0,  \
-                'N4n': 1.0,  \
-                'N5s': 5.0,  \
-                'P_l': 1.0,  \
-                'ALK': 200,  \
-                'DIC': 200,  \
-                 'pH': 0.25,  \
-               'pCO2': 200 }  # pCO2 up to 200m depth
-                              # Added a large number for N5s and P_l to consider almost all values
+        THRESHOLDS={
+            'O2o': 40.0,
+            'N1p': 0.3,
+            'N3n': 4.0,
+            'N4n': 1.0,
+            'N5s': 5.0,
+            'P_l': 1.0,
+            'ALK': 200,
+            'DIC': 200,
+            'pH': 0.25,
+            'pCO2': 200  # pCO2 up to 200m depth
+        }
+        # Added a large number for N5s and P_l to consider almost all values
 
         for p in Profilelist:
             assert p in self.PROFILE_LIST
