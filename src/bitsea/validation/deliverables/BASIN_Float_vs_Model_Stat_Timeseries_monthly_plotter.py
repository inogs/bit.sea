--- conflicted
+++ resolved
@@ -60,7 +60,7 @@
 
 OUTDIR = args.outdir
 BASEDIR = args.basedir
-TheMask= Mask(args.maskfile)
+TheMask= Mask.from_file(args.maskfile)
 INDIR = args.inputdir
 
 
@@ -88,12 +88,6 @@
     fig.set_dpi(150)
     c_lon,c_lat=coastline.get()
 
-<<<<<<< HEAD
-
-=======
-#    TheMask = Mask.from_file(maskfile)
-#    S = SubMask(basV2.lev1, TheMask)
->>>>>>> ffbe5acd
     bool2d=S.mask_at_level(0)
     smaskplot = np.ones_like(bool2d,dtype=np.float32)
     smaskplot[~bool2d] = np.nan
@@ -119,14 +113,7 @@
 
     return fig, axs
 
-<<<<<<< HEAD
-
-=======
-TheMask = Mask.from_file(args.maskfile)
-INDIR = addsep(args.inputdir)
-OUTDIR = addsep(args.outdir)
-#S = SubMask(basV2.lev1, TheMask)
->>>>>>> ffbe5acd
+
 
 VARLIST      = ['P_l','N3n','O2o','P_c']
 VARLIST_NAME = ['Chlorophyll','Nitrate','Oxygen','PhytoC']
@@ -149,7 +136,7 @@
 for k,t in enumerate(times) : ii[k] = ti_restrict.contains(t)
 
 
-izmax = TheMask.getDepthIndex(200) 
+izmax = TheMask.get_depth_index(200)
  
 #A_float = np.zeros((nVar, nTime, nSub, nStat), np.float32 ) * np.nan
 A_float = np.load(INDIR / 'Basin_Statistics_FLOAT.npy')
@@ -159,14 +146,9 @@
     TABLE_METRICS = np.zeros((nSub,nm),np.float32)*np.nan #before 18 metrics
     TABLE_METRICS_SHORT = np.zeros((nSub,14),np.float32)*np.nan #before 10 metrics
     for iSub, SubBasin in enumerate(OGS.basin_list):
-<<<<<<< HEAD
         outfile = OUTDIR / (var + "_" + SubBasin.name + ".png")
         print(outfile)
-        S = SubMask(SubBasin, maskobject=TheMask)
-=======
-        OUTFILE = OUTDIR + var + "_" + SubBasin.name + ".png"
         S = SubMask(SubBasin, TheMask)
->>>>>>> ffbe5acd
         fig, axes = fig_setup(S,SubBasin.name)
         if (~np.isnan(A_float[ivar,:,iSub,0]).all() == True) or (~np.isnan(A_model[ivar,:,iSub,0]).all() == True):
             Int_Ref = A_float[ivar,:,iSub,0]
@@ -354,4 +336,4 @@
 
     writetable(OUTDIR / (var + '_tab_statistics_ALL.txt'),TABLE_METRICS,row_names,METRICS_ALL,fmt="%3.2f\t %3.2f\t %3.2f\t %3.2f\t %3.2f\t %3.2f\t %3.2f\t %.0f\t %.0f\t %.0f\t %.0f\t %.0f\t %.0f\t %.0f\t %.0f\t %.0f\t %.0f\t %.0f\t %.0f\t %.0f\t %.0f\t %.0f\t %.0f\t %.0f\t %.0f\t %.0f %.0f\t %.0f\t %.0f\t %.0f\t %.0f\t %.0f\t %.0f\t %.0f\t%.0f\t %.0f\t %.0f\t %.0f\t")
 
-    writetable(OUTDIR / (var + '_tab_statistics_SHORT.txt'),TABLE_METRICS_SHORT,row_names,METRICS_SHORT,fmt="%3.2f\t %3.2f\t %3.2f\t %.0f\t %.0f\t %.0f\t %.0f\t %.0f\t %.0f\t %.0f %.0f\t %.0f\t %.0f\t %.0f\t")
+    writetable(OUTDIR / (var + '_tab_statistics_SHORT.txt'),TABLE_METRICS_SHORT,row_names,METRICS_SHORT,fmt="%3.2f\t %3.2f\t %3.2f\t %.0f\t %.0f\t %.0f\t %.0f\t %.0f\t %.0f\t %.0f %.0f\t %.0f\t %.0f\t %.0f\t")