--- conflicted
+++ resolved
@@ -33,11 +33,7 @@
 import matplotlib
 matplotlib.use('Agg')
 import matplotlib.ticker as mticker
-<<<<<<< HEAD
-from bitsea.commons.mask import Mask
-=======
 from bitsea.commons.mesh import Mesh
->>>>>>> ffbe5acd
 from bitsea.commons.Timelist import TimeList, TimeInterval
 from bitsea.basins.region import Rectangle
 from bitsea.instruments import superfloat as bio_float
@@ -67,17 +63,10 @@
     return ix
 
 
-<<<<<<< HEAD
 INDIR = args.indir
 OUTDIR = args.outdir
 BASEDIR = args.basedir
-TheMask=Mask(args.maskfile, loadtmask=False)
-=======
-INDIR = addsep(args.indir)
-OUTDIR = addsep(args.outdir)
-BASEDIR = addsep(args.basedir)
 TheMask = Mesh.from_file(args.maskfile, read_e3t=True)
->>>>>>> ffbe5acd
 
 font_s =  13
 font_s2 = 3
