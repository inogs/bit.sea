import argparse
from bitsea.utilities.argparse_types import existing_dir_path, existing_file_path
from bitsea.utilities.argparse_types import date_from_str
def argument():
    parser = argparse.ArgumentParser(description = '''
    Produces Hovmoeller png files.
    An image for each wmo and for CHLA, NITRATE, DOXY
    Each image contains
    - the float trajectory
    - the Hovmoeller for float and model
    - the specific statistics
    The time window to display is of 24 months
    ''', formatter_class=argparse.RawTextHelpFormatter)


    parser.add_argument(   '--maskfile', '-m',
                                type = existing_file_path,
                                required = True)
    parser.add_argument(   '--basedir', '-b',
                                type = existing_dir_path,
                                required = True,
                                help = """ PROFILATORE dir, already generated""")
    parser.add_argument(   '--indir', '-i',
                                type = existing_dir_path,
                                default = None,
                                required = True,
                                help = "Inputdir, the directory of the outputs of SingleFloat_vs_Model_Stat_Timeseries.py")

    parser.add_argument(   '--outdir', '-o',
                                type = existing_dir_path,
                                default = None,
                                required = True,
                                help = "path of the output dir")

    parser.add_argument(   '--date','-d',
                                type = date_from_str,
                                required = True,
                                help = 'start date in yyyymmdd format')

    return parser.parse_args()

args = argument()


import matplotlib
matplotlib.use('Agg')
from bitsea.commons.mesh import Mesh
from bitsea.commons.Timelist import TimeList, TimeInterval
from bitsea.basins.region import Rectangle
from bitsea.instruments import superfloat as bio_float
from bitsea.instruments.var_conversions import FLOATVARS
import numpy as np
import numpy.ma as ma
import matplotlib.pyplot as pl
from bitsea.instruments.matchup_manager import Matchup_Manager
import matplotlib.dates as mdates
from bitsea.validation.online.SingleFloat_vs_Model_Stat_Timeseries_IOnc import ncreader
from dateutil.relativedelta import relativedelta
from bitsea.validation.deliverables import plotter
from bitsea.instruments import check
from pathlib import Path
Check_obj = check.check(Path(""), verboselevel=0)



def get_level_depth(TheMask,lev):
    i0 = TheMask.getDepthIndex(lev)
    i1 = i0 + 1
    diff0 = lev - TheMask.zlevels[i0]
    diff1 = lev - TheMask.zlevels[i1]
    data = [(i0,diff0),(i1,diff1)]
    ix,_ = min(data, key=lambda t: t[1])
    return ix

def multicolor_ylabel(ax,list_of_strings,list_of_colors,axis='x',anchorpad=0,**kw):
    """this function creates axes labels with multiple colors
    ax specifies the axes object where the labels should be drawn
    list_of_strings is a list of all of the text items
    list_if_colors is a corresponding list of colors for the strings
    axis='x', 'y', or 'both' and specifies which label(s) should be drawn"""
    from matplotlib.offsetbox import AnchoredOffsetbox, TextArea, HPacker, VPacker

    # x-axis label
    if axis=='x' or axis=='both':
        boxes = [TextArea(text, textprops=dict(color=color, ha='left',va='bottom',**kw)) 
                    for text,color in zip(list_of_strings,list_of_colors) ]
        xbox = HPacker(children=boxes,align="center",pad=0, sep=5)
        anchored_xbox = AnchoredOffsetbox(loc=3, child=xbox, pad=anchorpad,frameon=False,bbox_to_anchor=(0.2, -0.09),
                                          bbox_transform=ax.transAxes, borderpad=0.)
        ax.add_artist(anchored_xbox)

    # y-axis label
    if axis=='y' or axis=='both':
        boxes = [TextArea(text, textprops=dict(color=color, ha='left',va='bottom',rotation=90,**kw)) 
                     for text,color in zip(list_of_strings[::-1],list_of_colors) ]
        ybox = VPacker(children=boxes,align="center", pad=0, sep=0)
        anchored_ybox = AnchoredOffsetbox(loc=3, child=ybox, pad=anchorpad, frameon=False, bbox_to_anchor=(-0.075, -0.02), 
                                          bbox_transform=ax.transAxes, borderpad=0.)
        ax.add_artist(anchored_ybox)


<<<<<<< HEAD
INDIR = args.indir
OUTDIR = args.outdir
BASEDIR = args.basedir
TheMask=Mask(args.maskfile, loadtmask=False)
=======
INDIR = addsep(args.indir)
OUTDIR = addsep(args.outdir)
BASEDIR = addsep(args.basedir)
TheMask = Mesh.from_file(args.maskfile, read_e3t=True)
>>>>>>> ffbe5acd

Graphic_DeltaT = relativedelta(months=18)
datestart = args.date -Graphic_DeltaT

font_s =  13
font_s2 = 3
label_s = 15

TL = TimeList.fromfilenames(None, BASEDIR / "PROFILES/","ave*.nc")
TI = TimeInterval.fromdatetimes(datestart, args.date)
ALL_PROFILES = bio_float.FloatSelector(None, TI, Rectangle(-6,36,30,46))
M = Matchup_Manager(ALL_PROFILES,TL,BASEDIR)

METRICS = ['Int_0-200','Corr','DCM','z_01','Nit_1','SurfVal','dNit_dz','CM','O2o_sat','OMZ','max_O2']
nStat = len(METRICS)
max_depth = get_level_depth(TheMask,300)

T_start2num = mdates.date2num(TI.start_time)
T_end2num   = mdates.date2num(TI.end_time)

plotvarname = [r'Chl $[mg/m^3]$',r'Oxy $[mmol/m^3]$',r'Nitr $[mmol/m^3]$'] 
VARLIST = ['P_l','O2o','N3n']
extrap = [True,False,True]
nVar = len(VARLIST)
bt=300
depths=np.linspace(0,300,121)

my_cmap=matplotlib.colormaps['viridis'].resampled(24)

for ivar, var_mod in enumerate(VARLIST):
    var = FLOATVARS[var_mod]
    Profilelist = bio_float.FloatSelector(var, TI, Rectangle(-6,36,30,46))
    wmo_list=bio_float.get_wmo_list(Profilelist) 
    
    for wmo in wmo_list:
        OUTFILE = OUTDIR / f"{var_mod}_{wmo}.png"
        print(OUTFILE)
        list_float_track=bio_float.filter_by_wmo(Profilelist,wmo)
        fig,axes= plotter.figure_generator(list_float_track)

        ax1,ax2,ax3,ax4,ax5,ax6,ax7,ax8=axes
        xlabels = ax8.get_xticklabels()
        ax8.xaxis.grid(True)
        nP = len(list_float_track)
        if nP <2 : continue

        plotmat = np.zeros([len(depths), len(list_float_track)])*np.nan
        plotmat_model = np.zeros([len(depths), len(list_float_track)])*np.nan
        timelabel_list = list()

        for ip, p in enumerate(list_float_track):
            try:
                Pres,Prof,Qc=p.read(var)
            except:
                timelabel_list.append(p.time)
                continue
            ii = Pres<=bt
            if ii.sum() < 2 :
                timelabel_list.append(p.time)
                continue

            timelabel_list.append(p.time)

            try:
                GM = M.getMatchups2([p], TheMask.zlevels, var_mod, interpolation_on_Float=False,checkobj=Check_obj, forced_depth=depths, extrapolation=extrap[ivar])
            except:
                continue

            if GM.number()> 0:
                plotmat_model[:,ip] = GM.Model
                plotmat[      :,ip] = GM.Ref

        print(var_mod + " " + str(len(timelabel_list)) +  p.available_params)

        title="FLOAT %s %s" %(p.name(), var)
        ax1.set_title(title, fontsize=18, pad=30)


        xs,ys = np.meshgrid(mdates.date2num(timelabel_list), depths)
        plotmat_m=ma.masked_invalid(plotmat)     

        # PLOT HOVMOELLER OF FLOAT
        if (var_mod == 'P_l'):
            quadmesh = ax3.pcolormesh(xs, ys, plotmat_m,shading='nearest',vmin=0.00,vmax=0.40,cmap=my_cmap)
            quadmesh = ax4.pcolormesh(xs, ys, plotmat_model,shading='nearest',vmin=0.00,vmax=0.40,cmap=my_cmap)
        if (var_mod == 'O2o'):
            quadmesh = ax3.pcolormesh(xs, ys, plotmat_m,shading='nearest',vmin=160,vmax=250,cmap=my_cmap)
            quadmesh = ax4.pcolormesh(xs, ys, plotmat_model,shading='nearest',vmin=160,vmax=250,cmap=my_cmap)
        if (var_mod == 'N3n'):
            quadmesh = ax3.pcolormesh(xs, ys, plotmat_m,shading='nearest',vmin=0.00,vmax=4,cmap=my_cmap)
            quadmesh = ax4.pcolormesh(xs, ys, plotmat_model,shading='nearest',vmin=0.00,vmax=4,cmap=my_cmap)

        ax3.invert_yaxis()
        ax4.invert_yaxis()
        ax4.xaxis.set_major_formatter(mdates.DateFormatter("%Y%m"))

        colorbar_bottom= ax4.get_position().ymin
        colorbar_extent= ax3.get_position().ymax - colorbar_bottom
        cbaxes = fig.add_axes([0.91, colorbar_bottom , 0.02, colorbar_extent])

# SECOND FIGURE ON STATISTICS:

        # READ STATISTICS FILE *.nc
        INPUT_FILE = INDIR / f"{var_mod}_{wmo}.nc"
        A = ncreader(INPUT_FILE)
        times = timelabel_list

        model, ref =           A.plotdata(var_mod,'Int_0-200', only_good=False)
        if np.isnan(ref).all(): continue
        surf_model, surf_ref = A.plotdata(var_mod,'SurfVal', only_good=False)
        model_corr , ref_corr =A.plotdata(var_mod,'Corr', only_good=False)

        ax6.plot(times,  ref,'.b',label='REF INTEG')
        ax6.plot(times,model,'b',label='MOD INTEG')

        ax5.plot(times,  surf_ref,'.b',label='Surf FLO') #'REF SURF')
        ax5.plot(times,  surf_model,'b',label='Surf MOD') #'MOD SURF')
        legend = ax5.legend(loc='upper left', fontsize=12, fancybox=True, framealpha=0.5) #shadow=True
        if ( var_mod == "P_l" ):
            ax6.set_ylabel('INTG 0-200 \n $[mg{\  } m^{-3}]$',fontsize=15)
#            ax5.set_ylabel('SURF\n $[mg{\  } m^{-3}]$',fontsize=15)
            ax5.set_ylabel('$[mg{\  } m^{-3}]$',fontsize=15)
            ax5.set_ylim(0,0.5)
            xmax=ax5.get_xlim()[1]
            ymean=np.mean(ax5.get_ylim())
#            ax5.text(xmax, ymean, "Chl Max", color='r',rotation=90, horizontalalignment="right", verticalalignment="center", fontsize=15)
            ax6.set_ylim(0,0.22)
            model_dcm, ref_dcm =A.plotdata(var_mod,'DCM', only_good=False)
            model_mld, ref_mld =A.plotdata(var_mod,'z_01',only_good=False)
            model_cm,  ref_cm  =A.plotdata(var,'CM',only_good=False)
            ax5.plot(times,  ref_cm,'.r',label='ChlMax FLO')
            ax5.plot(times,model_cm,'r',label='ChlMax MOD')
            ax8.invert_yaxis()
            ax8.plot(times,  ref_dcm,'.b',label='DCM REF')
            ax8.plot(times,model_dcm,'b',label='DCM MOD')
            ax8.plot(times, ref_mld,'.r',label='WBL REF') # vertically Mixed Winter Bloom depth | WINTER BLOOM LAYER
            ax8.plot(times,model_mld,'r',label='WBL MOD')
#            ax8.set_ylabel('DCM $[m]$',fontsize=15)
            ax8.set_ylim([200,0])
            xmax=ax8.get_xlim()[1]
            ymean=np.mean(ax8.get_ylim())
#            ax8.text(xmax, ymean, "WBL", color='r',rotation=90, horizontalalignment="right", verticalalignment="center", fontsize=15)
            multicolor_ylabel(ax8,('DCM','/','WBL','$[m]$'),('k','r','k','b'),axis='y',size=14) #,weight='bold')


        if ( var_mod == "O2o" ):
            ax6.set_ylabel('INTG 0-200m \n $[mmol{\  } m^{-3}]$',fontsize=15)
            ax5.set_ylabel('SURF \n $[mmol{\  } m^{-3}]$',fontsize=15)
            model_Osat, ref_Osat = A.plotdata(var_mod,'O2o_sat', only_good=False)
            model_OMZ , ref_OMZ = A.plotdata(var_mod,'OMZ', only_good=False)
            model_maxO2, ref_maxO2 = A.plotdata(var_mod,'max_O2', only_good=False)

            ax5.plot(times, ref_Osat, '.r',label='O2sat (FLO)') #'REF OXY at SATURATION'

            ax8.plot(times, ref_OMZ, '.r',label='OMZ FLO') #'REF OMZ
            ax8.plot(times, model_OMZ, 'r',label='OMZ MOD') #'Model OMZ
            ax8.plot(times, ref_maxO2 , '.b',label='O2max FLO') #'REF maxO2
            ax8.plot(times, model_maxO2 , 'b' ,label='O2max MOD') #'Mod maxO2
            ax8.set_ylim(1000,0)
            legend = ax8.legend(loc='upper left', fontsize=8, fancybox=True, framealpha=0.5)# shadow=True


        legend = ax5.legend(loc='upper left', fontsize=8, fancybox=True, framealpha=0.5) #shadow=True



                        
        if ( var_mod == "N3n" ):
            ax6.set_ylabel('INTG 0-350m \n $[mmol{\  } m^{-3}]$',fontsize=15)
            ax5.set_ylim(0,1.8)
            ax6.set_ylim(0,2.8)
            ax5.set_ylabel('SURF VAL.\n $[mmol{\  } m^{-3}]$',fontsize=15)
            ax8.set_ylim(0,350) # NITRICLINE RANGE
            model_nit, ref_nit =A.plotdata(var_mod,'Nit_1',only_good=False)
            model_nit2, ref_nit2 = A.plotdata(var_mod,'dNit_dz', only_good=False)
            ref_nit2[ np.isnan(ref_nit2) ] = 0.0
            jj=[ref_nit2[ ~np.isnan(ref_nit2) ] <= 10.0 ] 
            ref_nit2[tuple(jj)] = np.nan
            if (~np.isnan(ref_nit).all() == True) or (~np.isnan(model_nit).all() == True):
                ax8.plot(times,  ref_nit,'.b',label='REF')
                ax8.plot(times,model_nit,'b',label='MOD')
                ax8.invert_yaxis()
                multicolor_ylabel(ax8,('NITRICL','1','/','2','$[m]$'),('k','r','k','b','k'),axis='y',size=13) 
                ax8.plot(times, ref_nit2,'.r',label='dNit REF')
                ax8.plot(times,model_nit2,'r',label='dNit MOD') 
            else: 
                ax8.plot(times,  np.ones_like(times))
                
               
        
        times_r = times
        try:
            ax2.set_xticklabels([])
            ax3.set_xticklabels([])
            ax4.set_xticklabels([])
            ax5.set_xticklabels([])
            ax6.set_xticklabels([])
        except:
            print("nans in figure")
        if (np.isnan(ref_corr).all() == False ):
            ax7.plot(times,ref_corr,'b')
            ax7.set_ylabel('CORR',fontsize=15)
            if ( var_mod != 'OXY' ):
                ax7.set_xticklabels([])
            ax7.set_ylim(0,1)


            ax7.xaxis.set_major_locator(mdates.MonthLocator(bymonth=[1,3,5,7,9,11]))
            ax7.tick_params(axis = 'both', which = 'major', labelsize = label_s)


        cbar=fig.colorbar(quadmesh, cax = cbaxes)

        if var_mod == 'OXY':
            xlabels=ax7.get_xticklabels()
        else:
            xlabels = ax8.get_xticklabels()


        pl.setp(xlabels, rotation=30, fontsize=15)

        for ax in axes:ax.tick_params(axis = 'both', which = 'major', labelsize = label_s)
        for ax in axes[2:]: ax.set_xlim([T_start2num,T_end2num])
        ax5.xaxis.grid(True)
        ax6.xaxis.grid(True)
        ax7.xaxis.grid(True)

        fig.savefig(OUTFILE)
        pl.close(fig)<|MERGE_RESOLUTION|>--- conflicted
+++ resolved
@@ -99,17 +99,10 @@
         ax.add_artist(anchored_ybox)
 
 
-<<<<<<< HEAD
 INDIR = args.indir
 OUTDIR = args.outdir
 BASEDIR = args.basedir
-TheMask=Mask(args.maskfile, loadtmask=False)
-=======
-INDIR = addsep(args.indir)
-OUTDIR = addsep(args.outdir)
-BASEDIR = addsep(args.basedir)
 TheMask = Mesh.from_file(args.maskfile, read_e3t=True)
->>>>>>> ffbe5acd
 
 Graphic_DeltaT = relativedelta(months=18)
 datestart = args.date -Graphic_DeltaT
